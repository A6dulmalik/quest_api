{
  "name": "quest_api",
  "version": "0.0.1",
  "description": "LogiQuest - A puzzle game backend API built with NestJS",
  "author": "",
  "private": true,
  "license": "UNLICENSED",
  "scripts": {
    "build": "nest build",
    "format": "prettier --write \"src/**/*.ts\" \"test/**/*.ts\"",
    "start": "nest start",
    "start:dev": "nest start --watch",
    "start:debug": "nest start --debug --watch",
    "start:prod": "node dist/main",
    "lint": "eslint \"{src,apps,libs,test}/**/*.ts\" --fix",
    "lint:check": "eslint \"{src,apps,libs,test}/**/*.ts\"",
    "test": "jest",
    "test:watch": "jest --watch",
    "test:cov": "jest --coverage",
    "test:debug": "node --inspect-brk -r tsconfig-paths/register -r ts-node/register node_modules/.bin/jest --runInBand",
    "test:e2e": "jest --config ./test/jest-e2e.json",
    "prepare": "husky install",
    "typecheck": "tsc --noEmit"
  },
  "dependencies": {
    "@nestjs/common": "^11.0.1",
    "@nestjs/config": "^4.0.2",
    "@nestjs/core": "^11.0.1",
    "@nestjs/platform-express": "^11.1.2",
    "@nestjs/schedule": "^6.0.0",
    "@nestjs/swagger": "^11.2.0",
    "@nestjs/throttler": "^6.4.0",
    "@nestjs/typeorm": "^11.0.0",
    "archiver": "^7.0.1",
    "bcrypt": "^6.0.0",
    "class-transformer": "^0.5.1",
    "class-validator": "^0.14.2",
    "crypto": "^1.0.1",
    "csv-parser": "^3.2.0",
    "csv-writer": "^1.6.0",
    "helmet": "^8.1.0",
    "json2csv": "^6.0.0-alpha.2",
    "multer": "^2.0.0",
    "nest-winston": "^1.10.2",
    "pg": "^8.16.0",
    "reflect-metadata": "^0.2.2",
    "rxjs": "^7.8.1",
    "typeorm": "^0.3.24",
    "winston": "^3.17.0",
    "xml2js": "^0.6.2"
  },
  "devDependencies": {
    "@eslint/eslintrc": "^3.2.0",
    "@eslint/js": "^9.18.0",
    "@nestjs/cli": "^11.0.0",
    "@nestjs/schematics": "^11.0.0",
    "@nestjs/testing": "^11.0.1",
    "@swc/cli": "^0.6.0",
    "@swc/core": "^1.10.7",
    "@types/bcrypt": "^5.0.2",
    "@types/express": "^5.0.0",
    "@types/jest": "^29.5.14",
    "@types/multer": "^1.4.12",
<<<<<<< HEAD
    "@types/node": "^20.17.57",
=======
    "@types/node": "^22.15.23",
    "@types/passport": "^1.0.17",
    "@types/passport-github2": "^1.2.9",
    "@types/passport-google-oauth20": "^2.0.16",
    "@types/passport-jwt": "^4.0.1",
>>>>>>> a6370bac
    "@types/supertest": "^6.0.2",
    "@types/xml2js": "^0.4.14",
    "eslint": "^9.18.0",
    "eslint-config-prettier": "^10.0.1",
    "eslint-plugin-prettier": "^5.2.2",
    "globals": "^16.0.0",
    "husky": "^9.1.7",
    "jest": "^29.7.0",
    "lint-staged": "^16.1.0",
    "prettier": "^3.4.2",
    "source-map-support": "^0.5.21",
    "supertest": "^7.0.0",
    "ts-jest": "^29.2.5",
    "ts-loader": "^9.5.2",
    "ts-node": "^10.9.2",
    "tsconfig-paths": "^4.2.0",
    "typescript": "^5.8.3",
    "typescript-eslint": "^8.20.0"
  },
  "jest": {
    "moduleFileExtensions": [
      "js",
      "json",
      "ts"
    ],
    "rootDir": "src",
    "testRegex": ".*\\.spec\\.ts$",
    "transform": {
      "^.+\\.(t|j)s$": "ts-jest"
    },
    "collectCoverageFrom": [
      "**/*.(t|j)s"
    ],
    "coverageDirectory": "../coverage",
    "testEnvironment": "node"
  },
  "lint-staged": {
    "*.{ts,js}": [
      "eslint --fix",
      "prettier --write"
    ],
    "*.{json,md}": [
      "prettier --write"
    ]
  }
}<|MERGE_RESOLUTION|>--- conflicted
+++ resolved
@@ -61,15 +61,11 @@
     "@types/express": "^5.0.0",
     "@types/jest": "^29.5.14",
     "@types/multer": "^1.4.12",
-<<<<<<< HEAD
     "@types/node": "^20.17.57",
-=======
-    "@types/node": "^22.15.23",
     "@types/passport": "^1.0.17",
     "@types/passport-github2": "^1.2.9",
     "@types/passport-google-oauth20": "^2.0.16",
     "@types/passport-jwt": "^4.0.1",
->>>>>>> a6370bac
     "@types/supertest": "^6.0.2",
     "@types/xml2js": "^0.4.14",
     "eslint": "^9.18.0",
