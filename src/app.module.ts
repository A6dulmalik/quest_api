--- conflicted
+++ resolved
@@ -18,10 +18,7 @@
 import { FileUploadModule } from './modules/file-upload/file-upload.module';
 import { TutorialModule } from './modules/tutorial/tutorial.module';
 import { AuthModule } from './modules/auth/auth.module';
-<<<<<<< HEAD
-=======
 import { NotificationsModule } from './modules/notifications/notifications.module';
->>>>>>> 5bd7abd1
 import { UserModule } from './modules/user/user.module';
 
 @Module({
@@ -33,7 +30,7 @@
       validate,
       envFilePath: ['.env.local', '.env'],
     }),
-<<<<<<< HEAD
+
     TypeOrmModule.forRootAsync({
       imports: [ConfigModule],
       inject: [ConfigService],
@@ -48,8 +45,7 @@
         synchronize: configService.get<boolean>('DB_SYNC'),
       }),
     }),
-=======
->>>>>>> 5bd7abd1
+
 
     // Database connection with TypeORM
     TypeOrmModule.forRootAsync({
