import { Module } from '@nestjs/common';
import { ConfigModule, ConfigService } from '@nestjs/config';
import { ThrottlerModule } from '@nestjs/throttler';
import { WinstonModule } from 'nest-winston';
import { TypeOrmModule } from '@nestjs/typeorm';
import * as winston from 'winston';
import { TypeOrmModule } from '@nestjs/typeorm';

import { AppController } from './app.controller';
import { AppService } from './app.service';
import configuration from './config/configuration';
import { validate } from './config/env.validation';

// Feature modules
import { PuzzlesModule } from './modules/puzzles/puzzles.module';
import { AchievementsModule } from './modules/achievements/achievements.module';
import { GameModule } from './modules/game/game.module';
import { DataExportModule } from './modules/data-system/data-export/data-export.module';
import { FileUploadModule } from './modules/file-upload/file-upload.module';
<<<<<<< HEAD
=======
import { TutorialModule } from './modules/tutorial/tutorial.module';
>>>>>>> 7970191a
import { AuthModule } from './modules/auth/auth.module';

@Module({
  imports: [
    // Configuration module with validation
    ConfigModule.forRoot({
      isGlobal: true,
      load: [configuration],
      validate,
      envFilePath: ['.env.local', '.env'],
    }),
    TypeOrmModule.forRootAsync({
      imports: [ConfigModule],
      inject: [ConfigService],
      useFactory: (configService: ConfigService) => ({
        type: configService.get<'postgres'>('DB_TYPE'),
        host: configService.get<string>('DB_HOST'),
        port: configService.get<number>('DB_PORT'),
        username: configService.get<string>('DB_USERNAME'),
        password: configService.get<string>('DB_PASSWORD'),
        database: configService.get<string>('DB_NAME'),
        entities: [
          __dirname + '/**/*.entity{.ts,.js}',
        ],
        synchronize: configService.get<boolean>('DB_SYNC'),
      }),
    }),

    // Database connection with TypeORM
    TypeOrmModule.forRootAsync({
      imports: [ConfigModule],
      inject: [ConfigService],
      useFactory: (configService: ConfigService) => ({
        type: 'postgres',
        host: configService.get('DB_HOST', 'localhost'),
        port: configService.get('DB_PORT', 5432),
        username: configService.get('DB_USERNAME', 'postgres'),
        password: configService.get('DB_PASSWORD', 'postgres'),
        database: configService.get('DB_DATABASE', 'quest_api'),
        entities: [__dirname + '/**/*.entity{.ts,.js}'],
        synchronize: configService.get('DB_SYNC', false),
        logging: configService.get('DB_LOGGING', false),
      }),
    }),

    // Rate limiting
    ThrottlerModule.forRoot([
      {
        ttl: 60000,
        limit: 10,
      },
    ]),

    // Winston logging
    WinstonModule.forRoot({
      transports: [
        new winston.transports.Console({
          format: winston.format.combine(
            winston.format.timestamp(),
            winston.format.colorize(),
            winston.format.printf((info) => {
              const timestamp =
                typeof info.timestamp === 'string' ? info.timestamp : '';
              const level = typeof info.level === 'string' ? info.level : '';
              const message =
                typeof info.message === 'string' ? info.message : '';
              const context =
                typeof info.context === 'string' ? info.context : '';
              return `${timestamp} [${context}] ${level}: ${message}`;
            }),
          ),
        }),
        new winston.transports.File({
          filename: 'logs/error.log',
          level: 'error',
          format: winston.format.combine(
            winston.format.timestamp(),
            winston.format.json(),
          ),
        }),
        new winston.transports.File({
          filename: 'logs/combined.log',
          format: winston.format.combine(
            winston.format.timestamp(),
            winston.format.json(),
          ),
        }),
      ],
    }),

    // Feature modules
    AuthModule,
    PuzzlesModule,
    AchievementsModule,
    GameModule,
    DataExportModule,
    FileUploadModule,
<<<<<<< HEAD
=======
    TutorialModule,
>>>>>>> 7970191a
    UserModule,
  ],
  controllers: [AppController],
  providers: [AppService],
})
export class AppModule {}<|MERGE_RESOLUTION|>--- conflicted
+++ resolved
@@ -17,10 +17,7 @@
 import { GameModule } from './modules/game/game.module';
 import { DataExportModule } from './modules/data-system/data-export/data-export.module';
 import { FileUploadModule } from './modules/file-upload/file-upload.module';
-<<<<<<< HEAD
-=======
 import { TutorialModule } from './modules/tutorial/tutorial.module';
->>>>>>> 7970191a
 import { AuthModule } from './modules/auth/auth.module';
 
 @Module({
@@ -118,10 +115,7 @@
     GameModule,
     DataExportModule,
     FileUploadModule,
-<<<<<<< HEAD
-=======
     TutorialModule,
->>>>>>> 7970191a
     UserModule,
   ],
   controllers: [AppController],
