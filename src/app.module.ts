import { Module } from '@nestjs/common';
import { ConfigModule, ConfigService } from '@nestjs/config';
import { ThrottlerModule } from '@nestjs/throttler';
import { WinstonModule } from 'nest-winston';
import { TypeOrmModule } from '@nestjs/typeorm';
import * as winston from 'winston';
import { TypeOrmModule } from '@nestjs/typeorm';

import { AppController } from './app.controller';
import { AppService } from './app.service';
import configuration from './config/configuration';
import { validate } from './config/env.validation';

// Feature modules
import { PuzzlesModule } from './modules/puzzles/puzzles.module';
import { AchievementsModule } from './modules/achievements/achievements.module';
import { GameModule } from './modules/game/game.module';
import { DataExportModule } from './modules/data-system/data-export/data-export.module';
<<<<<<< HEAD
import { FileUploadModule } from './modules/file-upload/file-upload.module';
=======
import { AuthModule } from './modules/auth/auth.module';
>>>>>>> 5c8a6712

@Module({
  imports: [
    // Configuration module with validation
    ConfigModule.forRoot({
      isGlobal: true,
      load: [configuration],
      validate,
      envFilePath: ['.env.local', '.env'],
    }),
    TypeOrmModule.forRootAsync({
      imports: [ConfigModule],
      inject: [ConfigService],
      useFactory: (configService: ConfigService) => ({
        type: configService.get<'postgres'>('DB_TYPE'),
        host: configService.get<string>('DB_HOST'),
        port: configService.get<number>('DB_PORT'),
        username: configService.get<string>('DB_USERNAME'),
        password: configService.get<string>('DB_PASSWORD'),
        database: configService.get<string>('DB_NAME'),
        entities: [
          __dirname + '/**/*.entity{.ts,.js}',
        ],
        synchronize: configService.get<boolean>('DB_SYNC'),
      }),
    }),

    // Database connection with TypeORM
    TypeOrmModule.forRootAsync({
      imports: [ConfigModule],
      inject: [ConfigService],
      useFactory: (configService: ConfigService) => ({
        type: 'postgres',
        host: configService.get('DB_HOST', 'localhost'),
        port: configService.get('DB_PORT', 5432),
        username: configService.get('DB_USERNAME', 'postgres'),
        password: configService.get('DB_PASSWORD', 'postgres'),
        database: configService.get('DB_DATABASE', 'quest_api'),
        entities: [__dirname + '/**/*.entity{.ts,.js}'],
        synchronize: configService.get('DB_SYNC', false),
        logging: configService.get('DB_LOGGING', false),
      }),
    }),

    // Rate limiting
    ThrottlerModule.forRoot([
      {
        ttl: 60000,
        limit: 10,
      },
    ]),

    // Winston logging
    WinstonModule.forRoot({
      transports: [
        new winston.transports.Console({
          format: winston.format.combine(
            winston.format.timestamp(),
            winston.format.colorize(),
            winston.format.printf((info) => {
              const timestamp =
                typeof info.timestamp === 'string' ? info.timestamp : '';
              const level = typeof info.level === 'string' ? info.level : '';
              const message =
                typeof info.message === 'string' ? info.message : '';
              const context =
                typeof info.context === 'string' ? info.context : '';
              return `${timestamp} [${context}] ${level}: ${message}`;
            }),
          ),
        }),
        new winston.transports.File({
          filename: 'logs/error.log',
          level: 'error',
          format: winston.format.combine(
            winston.format.timestamp(),
            winston.format.json(),
          ),
        }),
        new winston.transports.File({
          filename: 'logs/combined.log',
          format: winston.format.combine(
            winston.format.timestamp(),
            winston.format.json(),
          ),
        }),
      ],
    }),

    // Feature modules
    AuthModule,
    PuzzlesModule,
    AchievementsModule,
    GameModule,
<<<<<<< HEAD
    DataExportModule,
    FileUploadModule,
=======
    UserModule,
>>>>>>> 5c8a6712
  ],
  controllers: [AppController],
  providers: [AppService],
})
export class AppModule {}<|MERGE_RESOLUTION|>--- conflicted
+++ resolved
@@ -16,11 +16,8 @@
 import { AchievementsModule } from './modules/achievements/achievements.module';
 import { GameModule } from './modules/game/game.module';
 import { DataExportModule } from './modules/data-system/data-export/data-export.module';
-<<<<<<< HEAD
 import { FileUploadModule } from './modules/file-upload/file-upload.module';
-=======
 import { AuthModule } from './modules/auth/auth.module';
->>>>>>> 5c8a6712
 
 @Module({
   imports: [
@@ -115,12 +112,9 @@
     PuzzlesModule,
     AchievementsModule,
     GameModule,
-<<<<<<< HEAD
     DataExportModule,
     FileUploadModule,
-=======
     UserModule,
->>>>>>> 5c8a6712
   ],
   controllers: [AppController],
   providers: [AppService],
