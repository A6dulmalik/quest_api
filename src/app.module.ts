--- conflicted
+++ resolved
@@ -17,12 +17,8 @@
 import { AchievementsModule } from './modules/achievements/achievements.module';
 import { GameModule } from './modules/game/game.module';
 import { DataExportModule } from './modules/data-system/data-export/data-export.module';
-<<<<<<< HEAD
-import { EmailModule } from './modules/email/email.module';
-=======
 import { FileUploadModule } from './modules/file-upload/file-upload.module';
 import { TutorialModule } from './modules/tutorial/tutorial.module';
->>>>>>> a71eec48
 import { AuthModule } from './modules/auth/auth.module';
 
 @Module({
@@ -51,21 +47,10 @@
       }),
     }),
 
-    // Bull queue configuration
-    BullModule.forRootAsync({
-      imports: [ConfigModule],
-      useFactory: (configService: ConfigService) => ({
-        redis: {
-          host: configService.get('REDIS_HOST', 'localhost'),
-          port: configService.get('REDIS_PORT', 6379),
-        },
-      }),
-      inject: [ConfigService],
-    }),
-
-    // Database configuration
+    // Database connection with TypeORM
     TypeOrmModule.forRootAsync({
       imports: [ConfigModule],
+      inject: [ConfigService],
       useFactory: (configService: ConfigService) => ({
         type: 'postgres',
         host: configService.get('database.host'),
@@ -133,13 +118,9 @@
     AchievementsModule,
     GameModule,
     DataExportModule,
-<<<<<<< HEAD
-    EmailModule,
-=======
     FileUploadModule,
     TutorialModule,
     UserModule,
->>>>>>> a71eec48
   ],
   controllers: [AppController],
   providers: [AppService],
