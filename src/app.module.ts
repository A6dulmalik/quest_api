--- conflicted
+++ resolved
@@ -3,12 +3,7 @@
 import { ThrottlerModule } from '@nestjs/throttler';
 import { WinstonModule } from 'nest-winston';
 import { TypeOrmModule } from '@nestjs/typeorm';
-<<<<<<< HEAD
-=======
-
 import { BullModule } from '@nestjs/bull';
-
->>>>>>> 8d48f9f6
 import * as winston from 'winston';
 
 import { AppController } from './app.controller';
@@ -22,15 +17,8 @@
 import { AchievementsModule } from './modules/achievements/achievements.module';
 import { GameModule } from './modules/game/game.module';
 import { DataExportModule } from './modules/data-system/data-export/data-export.module';
-<<<<<<< HEAD
+import { EmailModule } from './modules/email/email.module';
 import { AuthModule } from './modules/auth/auth.module';
-=======
-
->>>>>>> 8d48f9f6
-import { EmailModule } from './modules/email/email.module';
-
-import { AuthModule } from './modules/auth/auth.module';
-
 
 @Module({
   imports: [
@@ -41,10 +29,6 @@
       validate,
       envFilePath: ['.env.local', '.env'],
     }),
-
-<<<<<<< HEAD
-    // Database connection with TypeORM
-=======
 
     // Bull queue configuration
     BullModule.forRootAsync({
@@ -59,42 +43,22 @@
     }),
 
     // Database configuration
->>>>>>> 8d48f9f6
     TypeOrmModule.forRootAsync({
       imports: [ConfigModule],
-      inject: [ConfigService],
       useFactory: (configService: ConfigService) => ({
         type: 'postgres',
-        host: configService.get('DB_HOST', 'localhost'),
-        port: configService.get('DB_PORT', 5432),
-        username: configService.get('DB_USERNAME', 'postgres'),
-        password: configService.get('DB_PASSWORD', 'postgres'),
-        database: configService.get('DB_DATABASE', 'quest_api'),
+        host: configService.get('database.host'),
+        port: configService.get('database.port'),
+        username: configService.get('database.username'),
+        password: configService.get('database.password'),
+        database: configService.get('database.name'),
         entities: [__dirname + '/**/*.entity{.ts,.js}'],
-        synchronize: configService.get('DB_SYNC', false),
-        logging: configService.get('DB_LOGGING', false),
+        migrations: [__dirname + '/migrations/*{.ts,.js}'],
+        migrationsRun: true,
+        synchronize: false,
+        logging: process.env.NODE_ENV !== 'production',
       }),
-<<<<<<< HEAD
-=======
       inject: [ConfigService],
-
-    // Database connection with TypeORM
-    TypeOrmModule.forRootAsync({
-      imports: [ConfigModule],
-      inject: [ConfigService],
-      useFactory: (configService: ConfigService) => ({
-        type: 'postgres',
-        host: configService.get('DB_HOST', 'localhost'),
-        port: configService.get('DB_PORT', 5432),
-        username: configService.get('DB_USERNAME', 'postgres'),
-        password: configService.get('DB_PASSWORD', 'postgres'),
-        database: configService.get('DB_DATABASE', 'quest_api'),
-        entities: [__dirname + '/**/*.entity{.ts,.js}'],
-        synchronize: configService.get('DB_SYNC', false),
-        logging: configService.get('DB_LOGGING', false),
-      }),
-
->>>>>>> 8d48f9f6
     }),
 
     // Rate limiting
