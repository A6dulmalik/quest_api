import { Module } from '@nestjs/common';
import { ConfigModule, ConfigService } from '@nestjs/config';
import { ThrottlerModule } from '@nestjs/throttler';
import { WinstonModule } from 'nest-winston';
import { TypeOrmModule } from '@nestjs/typeorm';
<<<<<<< HEAD
import { BullModule } from '@nestjs/bull';
=======
>>>>>>> a6370bac
import * as winston from 'winston';

import { AppController } from './app.controller';
import { AppService } from './app.service';
import configuration from './config/configuration';
import { validate } from './config/env.validation';

// Import modules
import { UsersModule } from './modules/users/users.module';
import { PuzzlesModule } from './modules/puzzles/puzzles.module';
import { AchievementsModule } from './modules/achievements/achievements.module';
import { GameModule } from './modules/game/game.module';
import { DataExportModule } from './modules/data-system/data-export/data-export.module';
<<<<<<< HEAD
import { EmailModule } from './modules/email/email.module';
=======
import { AuthModule } from './modules/auth/auth.module';
>>>>>>> a6370bac

@Module({
  imports: [
    // Configuration module with validation
    ConfigModule.forRoot({
      isGlobal: true,
      load: [configuration],
      validate,
      envFilePath: ['.env.local', '.env'],
    }),

<<<<<<< HEAD
    // Bull queue configuration
    BullModule.forRootAsync({
      imports: [ConfigModule],
      useFactory: (configService: ConfigService) => ({
        redis: {
          host: configService.get('REDIS_HOST', 'localhost'),
          port: configService.get('REDIS_PORT', 6379),
        },
      }),
      inject: [ConfigService],
    }),

    // Database configuration
    TypeOrmModule.forRootAsync({
      imports: [ConfigModule],
      useFactory: (configService: ConfigService) => ({
        type: 'postgres',
        host: configService.get('database.host'),
        port: configService.get('database.port'),
        username: configService.get('database.username'),
        password: configService.get('database.password'),
        database: configService.get('database.name'),
        entities: [__dirname + '/**/*.entity{.ts,.js}'],
        migrations: [__dirname + '/migrations/*{.ts,.js}'],
        migrationsRun: true,
        synchronize: false,
        logging: process.env.NODE_ENV !== 'production',
      }),
      inject: [ConfigService],
=======
    // Database connection with TypeORM
    TypeOrmModule.forRootAsync({
      imports: [ConfigModule],
      inject: [ConfigService],
      useFactory: (configService: ConfigService) => ({
        type: 'postgres',
        host: configService.get('DB_HOST', 'localhost'),
        port: configService.get('DB_PORT', 5432),
        username: configService.get('DB_USERNAME', 'postgres'),
        password: configService.get('DB_PASSWORD', 'postgres'),
        database: configService.get('DB_DATABASE', 'quest_api'),
        entities: [__dirname + '/**/*.entity{.ts,.js}'],
        synchronize: configService.get('DB_SYNC', false),
        logging: configService.get('DB_LOGGING', false),
      }),
>>>>>>> a6370bac
    }),

    // Rate limiting
    ThrottlerModule.forRoot([
      {
        ttl: 60000, // 1 minute
        limit: 10, // 10 requests per minute
      },
    ]),

    // Winston logging
    WinstonModule.forRoot({
      transports: [
        new winston.transports.Console({
          format: winston.format.combine(
            winston.format.timestamp(),
            winston.format.colorize(),
            winston.format.printf((info) => {
              const timestamp =
                typeof info.timestamp === 'string' ? info.timestamp : '';
              const level = typeof info.level === 'string' ? info.level : '';
              const message =
                typeof info.message === 'string' ? info.message : '';
              const context =
                typeof info.context === 'string' ? info.context : '';
              return `${timestamp} [${context}] ${level}: ${message}`;
            }),
          ),
        }),
        new winston.transports.File({
          filename: 'logs/error.log',
          level: 'error',
          format: winston.format.combine(
            winston.format.timestamp(),
            winston.format.json(),
          ),
        }),
        new winston.transports.File({
          filename: 'logs/combined.log',
          format: winston.format.combine(
            winston.format.timestamp(),
            winston.format.json(),
          ),
        }),
      ],
    }),

    // Feature modules
    AuthModule,
    UsersModule,
    PuzzlesModule,
    AchievementsModule,
    GameModule,
    DataExportModule,
    EmailModule,
  ],
  controllers: [AppController],
  providers: [AppService],
})
export class AppModule {}<|MERGE_RESOLUTION|>--- conflicted
+++ resolved
@@ -3,10 +3,6 @@
 import { ThrottlerModule } from '@nestjs/throttler';
 import { WinstonModule } from 'nest-winston';
 import { TypeOrmModule } from '@nestjs/typeorm';
-<<<<<<< HEAD
-import { BullModule } from '@nestjs/bull';
-=======
->>>>>>> a6370bac
 import * as winston from 'winston';
 
 import { AppController } from './app.controller';
@@ -20,11 +16,8 @@
 import { AchievementsModule } from './modules/achievements/achievements.module';
 import { GameModule } from './modules/game/game.module';
 import { DataExportModule } from './modules/data-system/data-export/data-export.module';
-<<<<<<< HEAD
+import { AuthModule } from './modules/auth/auth.module';
 import { EmailModule } from './modules/email/email.module';
-=======
-import { AuthModule } from './modules/auth/auth.module';
->>>>>>> a6370bac
 
 @Module({
   imports: [
@@ -36,37 +29,6 @@
       envFilePath: ['.env.local', '.env'],
     }),
 
-<<<<<<< HEAD
-    // Bull queue configuration
-    BullModule.forRootAsync({
-      imports: [ConfigModule],
-      useFactory: (configService: ConfigService) => ({
-        redis: {
-          host: configService.get('REDIS_HOST', 'localhost'),
-          port: configService.get('REDIS_PORT', 6379),
-        },
-      }),
-      inject: [ConfigService],
-    }),
-
-    // Database configuration
-    TypeOrmModule.forRootAsync({
-      imports: [ConfigModule],
-      useFactory: (configService: ConfigService) => ({
-        type: 'postgres',
-        host: configService.get('database.host'),
-        port: configService.get('database.port'),
-        username: configService.get('database.username'),
-        password: configService.get('database.password'),
-        database: configService.get('database.name'),
-        entities: [__dirname + '/**/*.entity{.ts,.js}'],
-        migrations: [__dirname + '/migrations/*{.ts,.js}'],
-        migrationsRun: true,
-        synchronize: false,
-        logging: process.env.NODE_ENV !== 'production',
-      }),
-      inject: [ConfigService],
-=======
     // Database connection with TypeORM
     TypeOrmModule.forRootAsync({
       imports: [ConfigModule],
@@ -82,7 +44,6 @@
         synchronize: configService.get('DB_SYNC', false),
         logging: configService.get('DB_LOGGING', false),
       }),
->>>>>>> a6370bac
     }),
 
     // Rate limiting
