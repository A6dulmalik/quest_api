--- conflicted
+++ resolved
@@ -20,12 +20,8 @@
 import { AuthModule } from './modules/auth/auth.module';
 import { NotificationsModule } from './modules/notifications/notifications.module';
 import { UserModule } from './modules/user/user.module';
-<<<<<<< HEAD
-import { LeaderboardModule } from './leaderboard/leaderboard.module';
 import { LeaderboardModule } from './modules/leaderboard/leaderboard.module';
-=======
 import { UserProgressModule } from './modules/user-progress/user-progress.module';
->>>>>>> a1db3097
 
 @Module({
   imports: [
@@ -127,11 +123,8 @@
     TutorialModule,
     UserModule,
     NotificationsModule,
-<<<<<<< HEAD
     LeaderboardModule,
-=======
     UserProgressModule,
->>>>>>> a1db3097
   ],
   controllers: [AppController],
   providers: [AppService],
