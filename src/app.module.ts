--- conflicted
+++ resolved
@@ -16,12 +16,9 @@
 import { AchievementsModule } from './modules/achievements/achievements.module';
 import { GameModule } from './modules/game/game.module';
 import { DataExportModule } from './modules/data-system/data-export/data-export.module';
-<<<<<<< HEAD
 import { FileUploadModule } from './modules/file-upload/file-upload.module';
 import { TutorialModule } from './modules/tutorial/tutorial.module';
-=======
 import { AuthModule } from './modules/auth/auth.module';
->>>>>>> 5c8a6712
 
 @Module({
   imports: [
@@ -116,13 +113,10 @@
     PuzzlesModule,
     AchievementsModule,
     GameModule,
-<<<<<<< HEAD
     DataExportModule,
     FileUploadModule,
     TutorialModule,
-=======
     UserModule,
->>>>>>> 5c8a6712
   ],
   controllers: [AppController],
   providers: [AppService],
