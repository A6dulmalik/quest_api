--- conflicted
+++ resolved
@@ -3,10 +3,9 @@
 import { ThrottlerModule } from '@nestjs/throttler';
 import { WinstonModule } from 'nest-winston';
 import { TypeOrmModule } from '@nestjs/typeorm';
-<<<<<<< HEAD
+
 import { BullModule } from '@nestjs/bull';
-=======
->>>>>>> a6370bac
+
 import * as winston from 'winston';
 
 import { AppController } from './app.controller';
@@ -20,11 +19,11 @@
 import { AchievementsModule } from './modules/achievements/achievements.module';
 import { GameModule } from './modules/game/game.module';
 import { DataExportModule } from './modules/data-system/data-export/data-export.module';
-<<<<<<< HEAD
+
 import { EmailModule } from './modules/email/email.module';
-=======
+
 import { AuthModule } from './modules/auth/auth.module';
->>>>>>> a6370bac
+
 
 @Module({
   imports: [
@@ -36,7 +35,7 @@
       envFilePath: ['.env.local', '.env'],
     }),
 
-<<<<<<< HEAD
+
     // Bull queue configuration
     BullModule.forRootAsync({
       imports: [ConfigModule],
@@ -66,7 +65,7 @@
         logging: process.env.NODE_ENV !== 'production',
       }),
       inject: [ConfigService],
-=======
+
     // Database connection with TypeORM
     TypeOrmModule.forRootAsync({
       imports: [ConfigModule],
@@ -82,7 +81,7 @@
         synchronize: configService.get('DB_SYNC', false),
         logging: configService.get('DB_LOGGING', false),
       }),
->>>>>>> a6370bac
+
     }),
 
     // Rate limiting
