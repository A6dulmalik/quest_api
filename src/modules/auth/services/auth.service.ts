--- conflicted
+++ resolved
@@ -136,11 +136,10 @@
       where: { passwordResetToken: token },
     });
 
-    if (!user || !user.passwordResetTokenExpiry || new Date() > user.passwordResetTokenExpiry) {
-      throw new BadRequestException('Invalid or expired reset token');
-    }
-
-<<<<<<< HEAD
+    if (!user) {
+      throw new BadRequestException('Invalid or expired token');
+    }
+
     // Check if token is expired
     if (
       !user.passwordResetTokenExpiry ||
@@ -153,11 +152,6 @@
     user.password = password; // Will be hashed by entity hook
     user.passwordResetToken = '';
     // user.passwordResetTokenExpiry = undefined;
-=======
-    user.password = newPassword;
-    user.passwordResetToken = undefined;
-    user.passwordResetTokenExpiry = undefined;
->>>>>>> 4d182249
     await this.userRepository.save(user);
   }
 
@@ -181,13 +175,8 @@
     }
 
     user.isEmailVerified = true;
-<<<<<<< HEAD
     user.emailVerificationToken = '';
     // user.emailVerificationTokenExpiry = null;
-=======
-    user.emailVerificationToken = undefined;
-    user.emailVerificationTokenExpiry = undefined;
->>>>>>> 4d182249
     await this.userRepository.save(user);
   }
 
