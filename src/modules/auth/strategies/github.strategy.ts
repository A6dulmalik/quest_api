import { Injectable } from '@nestjs/common';
import { PassportStrategy } from '@nestjs/passport';
import { Strategy } from 'passport-github2';
import { ConfigService } from '@nestjs/config';
import { AuthService } from '../services/auth.service';
import { AuthProvider } from '../entities/user.entity';

interface GithubProfile {
  id: string;
  username: string;
  displayName: string;
  emails?: Array<{ value: string; primary?: boolean; verified?: boolean }>;
  photos?: Array<{ value: string }>;
  provider: string;
}

interface GithubUser {
  email: string | null;
  username: string;
  firstName: string | null;
  lastName: string | null;
  picture: string | null;
  accessToken: string;
  providerId: string;
}

type DoneCallback = (err: Error | null, user: GithubUser | false) => void;

@Injectable()
export class GithubStrategy extends PassportStrategy(Strategy, 'github') {
  constructor(
    private configService: ConfigService,
    private authService: AuthService,
  ) {
    super({
<<<<<<< HEAD
      clientID: configService.get<string>('GITHUB_CLIENT_ID', ''),
      clientSecret: configService.get<string>('GITHUB_CLIENT_SECRET', ''),
      callbackURL: configService.get<string>('GITHUB_CALLBACK_URL', ''),
=======
      clientID: configService.get<string>('GITHUB_CLIENT_ID') || '',
      clientSecret: configService.get<string>('GITHUB_CLIENT_SECRET') || '',
      callbackURL: configService.get<string>('GITHUB_CALLBACK_URL') || '',
>>>>>>> 4d182249
      scope: ['user:email'],
      passReqToCallback: true,
    });
  }

  async validate(
    request: any,
    accessToken: string,
    refreshToken: string,
    profile: any,
  ) {
    const { name, emails, photos } = profile;
    const user = {
      email: emails[0].value,
      firstName: name?.givenName || '',
      lastName: name?.familyName || '',
      picture: photos?.[0]?.value,
      accessToken,
      providerId: profile.id,
    };
    return this.authService.validateOAuthLogin(user, AuthProvider.GITHUB);
  }
}<|MERGE_RESOLUTION|>--- conflicted
+++ resolved
@@ -33,15 +33,9 @@
     private authService: AuthService,
   ) {
     super({
-<<<<<<< HEAD
       clientID: configService.get<string>('GITHUB_CLIENT_ID', ''),
       clientSecret: configService.get<string>('GITHUB_CLIENT_SECRET', ''),
       callbackURL: configService.get<string>('GITHUB_CALLBACK_URL', ''),
-=======
-      clientID: configService.get<string>('GITHUB_CLIENT_ID') || '',
-      clientSecret: configService.get<string>('GITHUB_CLIENT_SECRET') || '',
-      callbackURL: configService.get<string>('GITHUB_CALLBACK_URL') || '',
->>>>>>> 4d182249
       scope: ['user:email'],
       passReqToCallback: true,
     });
