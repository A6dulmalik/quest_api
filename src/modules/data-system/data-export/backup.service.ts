import { Injectable, Logger } from '@nestjs/common';
import { Cron, CronExpression } from '@nestjs/schedule';
import { InjectRepository } from '@nestjs/typeorm';
import { Repository } from 'typeorm';
import { User } from '../entities/user.entity';
import { Puzzle } from '../entities/puzzle.entity';
import { DataExportService } from './data-export.service';
import * as fs from 'fs/promises';
import * as path from 'path';
import * as crypto from 'crypto';

@Injectable()
export class BackupService {
  private readonly logger = new Logger(BackupService.name);
  private readonly backupPath = process.env.BACKUP_PATH || './backups';

  constructor(
    @InjectRepository(User)
    private userRepository: Repository<User>,
    @InjectRepository(Puzzle)
    private puzzleRepository: Repository<Puzzle>,
    private dataExportService: DataExportService,
  ) {}

  @Cron(process.env.BACKUP_SCHEDULE_CRON || CronExpression.EVERY_DAY_AT_2AM)
  async performScheduledBackup(): Promise<void> {
    this.logger.log('Starting scheduled backup...');
    try {
      const result = await this.createFullBackup();
      if (result.success) {
        this.logger.log(`Backup completed successfully: ${result.filePath}`);
        await this.cleanupOldBackups();
      } else {
        this.logger.error('Backup failed:', result.errors);
      }
    } catch (error) {
      this.logger.error('Scheduled backup failed:', error);
    }
  }

  private async saveBackupMetadata(
    fileName: string,
    checksum: string,
    metadata: any,
  ): Promise<void> {
    const metadataFile = path.join(this.backupPath, 'backup_metadata.json');
    let existingMetadata: any[] = [];
    try {
      const content = await fs.readFile(metadataFile, 'utf-8');
      existingMetadata = JSON.parse(content);
    } catch {
      // No metadata file yet
    }

    existingMetadata.push({
      fileName,
      checksum,
      ...metadata,
    });

    await fs.writeFile(metadataFile, JSON.stringify(existingMetadata, null, 2));
  }

  private async cleanupOldBackups(): Promise<void> {
    try {
      const retentionDays = parseInt(process.env.EXPORT_RETENTION_DAYS || '30');
      const cutoffDate = new Date();
      cutoffDate.setDate(cutoffDate.getDate() - retentionDays);
      const files = await fs.readdir(this.backupPath);

      for (const file of files) {
        if (file.startsWith('full_backup_') && file.endsWith('.json')) {
          const filePath = path.join(this.backupPath, file);
          const stats = await fs.stat(filePath);
          if (stats.mtime < cutoffDate) {
            await fs.unlink(filePath);
            this.logger.log(`Deleted old backup: ${file}`);
          }
        }
      }
    } catch (error) {
      this.logger.error('Failed to cleanup old backups:', error);
    }
  }

  private generateChecksum(content: string): string {
    return crypto.createHash('sha256').update(content).digest('hex');
  }

  private async ensureDirectoryExists(dirPath: string): Promise<void> {
    try {
      await fs.access(dirPath);
    } catch {
      await fs.mkdir(dirPath, { recursive: true });
    }
  }

  async listBackups(): Promise<
    Array<{
      fileName: string;
      size: number;
      createdAt: Date;
      checksum?: string;
    }>
  > {
    try {
      const files = await fs.readdir(this.backupPath);
      const backups = [];

      for (const file of files) {
        if (file.startsWith('full_backup_') && file.endsWith('.json')) {
          const filePath = path.join(this.backupPath, file);
          const stats = await fs.stat(filePath);
          backups.push({
            fileName: file,
            size: stats.size,
            createdAt: stats.mtime,
          });
        }
      }

      return backups.sort(
        (a, b) => b.createdAt.getTime() - a.createdAt.getTime(),
      );
    } catch (error) {
      this.logger.error('Failed to list backups:', error);
      return [];
    }
  }

  async createFullBackup(): Promise<{
    success: boolean;
    filePath?: string;
    checksum?: string;
    errors?: string[];
  }> {
    try {
      const users = await this.userRepository.find({
        relations: ['puzzles'],
      });

      const backupData = {
        metadata: {
          backupDate: new Date(),
          version: '1.0',
          totalUsers: users.length,
          totalPuzzles: users.reduce(
            (sum, user) => sum + user.puzzles.length,
            0,
          ),
        },
        users: users.map((user) => ({
          id: user.id,
          email: user.email,
          name: user.name,
          phoneNumber: user.phoneNumber,
          preferences: user.preferences,
          createdAt: user.createdAt,
          updatedAt: user.updatedAt,
          puzzles: user.puzzles.map((puzzle) => ({
            id: puzzle.id,
            title: puzzle.title,
            description: puzzle.description,
            solution: puzzle.solution,
            difficulty: puzzle.difficulty,
            metadata: puzzle.metadata,
            isActive: puzzle.isActive,
            createdAt: puzzle.createdAt,
            updatedAt: puzzle.updatedAt,
          })),
        })),
      };

      const timestamp = new Date().toISOString().replace(/[:.]/g, '-');
      const fileName = `full_backup_${timestamp}.json`;
      const filePath = path.join(this.backupPath, fileName);

      await this.ensureDirectoryExists(this.backupPath);

      const content = JSON.stringify(backupData, null, 2);
      await fs.writeFile(filePath, content, 'utf-8');

      const checksum = this.generateChecksum(content);
      await this.saveBackupMetadata(fileName, checksum, backupData.metadata);

      return {
        success: true,
        filePath,
        checksum,
      };
    } catch (error: unknown) {
      const errorMessage =
        error instanceof Error ? error.message : 'Unknown error';
      this.logger.error('Full backup failed:', errorMessage);
      return {
        success: false,
<<<<<<< HEAD
        errors: [errorMessage],
=======
        errors: [error instanceof Error ? error.message : String(error)],
>>>>>>> a71eec48
      };
    }
  }

  async restoreFromBackup(backupFilePath: string): Promise<{
    success: boolean;
    recordsRestored: number;
    errors?: string[];
  }> {
    try {
      const content = await fs.readFile(backupFilePath, 'utf-8');
      const backupData = JSON.parse(content);

      let recordsRestored = 0;
      const errors: string[] = [];

      for (const userData of backupData.users || []) {
        try {
          let user = await this.userRepository.findOne({
            where: { email: userData.email },
          });

          if (user) {
            await this.userRepository.update(user.id, {
              name: userData.name,
              phoneNumber: userData.phoneNumber,
              preferences: userData.preferences,
            });
          } else {
            user = await this.userRepository.save({
              id: userData.id,
              email: userData.email,
              name: userData.name,
              phoneNumber: userData.phoneNumber,
              preferences: userData.preferences,
              createdAt: new Date(userData.createdAt),
              updatedAt: new Date(userData.updatedAt),
            });
          }

          recordsRestored++;

          for (const puzzleData of userData.puzzles || []) {
            try {
              const existingPuzzle = await this.puzzleRepository.findOne({
                where: { id: puzzleData.id },
              });

              if (existingPuzzle) {
                await this.puzzleRepository.update(puzzleData.id, {
                  title: puzzleData.title,
                  description: puzzleData.description,
                  solution: puzzleData.solution,
                  difficulty: puzzleData.difficulty,
                  metadata: puzzleData.metadata,
                  isActive: puzzleData.isActive,
                  updatedAt: new Date(puzzleData.updatedAt),
                });
              } else {
                await this.puzzleRepository.save({
                  id: puzzleData.id,
                  title: puzzleData.title,
                  description: puzzleData.description,
                  solution: puzzleData.solution,
                  difficulty: puzzleData.difficulty,
                  metadata: puzzleData.metadata,
                  isActive: puzzleData.isActive,
                  createdAt: new Date(puzzleData.createdAt),
                  updatedAt: new Date(puzzleData.updatedAt),
                  user: { id: user.id },
                });
              }

              recordsRestored++;
<<<<<<< HEAD
            } catch (error: unknown) {
              const errorMessage =
                error instanceof Error ? error.message : 'Unknown error';
              this.logger.error(
                `Failed to restore puzzle ${puzzleData.id}: ${errorMessage}`,
                error instanceof Error ? error.stack : undefined,
=======
            } catch (error) {
              errors.push(
                `Failed to restore puzzle ${puzzleData.id}: ${
                  error instanceof Error ? error.message : String(error)
                }`,
>>>>>>> a71eec48
              );
              throw error;
            }
          }
<<<<<<< HEAD
        } catch (error: unknown) {
          const errorMessage =
            error instanceof Error ? error.message : 'Unknown error';
          this.logger.error(
            `Failed to restore user ${userData.email}: ${errorMessage}`,
            error instanceof Error ? error.stack : undefined,
=======
        } catch (error) {
          errors.push(
            `Failed to restore user ${userData.email}: ${
              error instanceof Error ? error.message : String(error)
            }`,
>>>>>>> a71eec48
          );
          throw error;
        }
      }

      return {
        success: errors.length === 0,
        recordsRestored,
        errors: errors.length > 0 ? errors : undefined,
      };
    } catch (error: unknown) {
      const errorMessage =
        error instanceof Error ? error.message : 'Unknown error';
      this.logger.error('Failed to restore from backup:', errorMessage);
      return {
        success: false,
        recordsRestored: 0,
<<<<<<< HEAD
        errors: [errorMessage],
=======
        errors: [error instanceof Error ? error.message : String(error)],
>>>>>>> a71eec48
      };
    }
  }
}<|MERGE_RESOLUTION|>--- conflicted
+++ resolved
@@ -194,11 +194,7 @@
       this.logger.error('Full backup failed:', errorMessage);
       return {
         success: false,
-<<<<<<< HEAD
-        errors: [errorMessage],
-=======
         errors: [error instanceof Error ? error.message : String(error)],
->>>>>>> a71eec48
       };
     }
   }
@@ -273,38 +269,20 @@
               }
 
               recordsRestored++;
-<<<<<<< HEAD
-            } catch (error: unknown) {
-              const errorMessage =
-                error instanceof Error ? error.message : 'Unknown error';
-              this.logger.error(
-                `Failed to restore puzzle ${puzzleData.id}: ${errorMessage}`,
-                error instanceof Error ? error.stack : undefined,
-=======
             } catch (error) {
               errors.push(
                 `Failed to restore puzzle ${puzzleData.id}: ${
                   error instanceof Error ? error.message : String(error)
                 }`,
->>>>>>> a71eec48
               );
               throw error;
             }
           }
-<<<<<<< HEAD
-        } catch (error: unknown) {
-          const errorMessage =
-            error instanceof Error ? error.message : 'Unknown error';
-          this.logger.error(
-            `Failed to restore user ${userData.email}: ${errorMessage}`,
-            error instanceof Error ? error.stack : undefined,
-=======
         } catch (error) {
           errors.push(
             `Failed to restore user ${userData.email}: ${
               error instanceof Error ? error.message : String(error)
             }`,
->>>>>>> a71eec48
           );
           throw error;
         }
@@ -322,11 +300,7 @@
       return {
         success: false,
         recordsRestored: 0,
-<<<<<<< HEAD
-        errors: [errorMessage],
-=======
         errors: [error instanceof Error ? error.message : String(error)],
->>>>>>> a71eec48
       };
     }
   }
