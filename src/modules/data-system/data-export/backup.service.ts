--- conflicted
+++ resolved
@@ -276,25 +276,17 @@
               recordsRestored++;
             } catch (error) {
               errors.push(
-<<<<<<< HEAD
-                `Failed to restore puzzle ${puzzleData.id}: ${error instanceof Error ? error.message : String(error)}`,
-=======
                 `Failed to restore puzzle ${puzzleData.id}: ${
                   error instanceof Error ? error.message : String(error)
                 }`,
->>>>>>> a71eec48
               );
             }
           }
         } catch (error) {
           errors.push(
-<<<<<<< HEAD
-            `Failed to restore user ${userData.email}: ${error instanceof Error ? error.message : String(error)}`,
-=======
             `Failed to restore user ${userData.email}: ${
               error instanceof Error ? error.message : String(error)
             }`,
->>>>>>> a71eec48
           );
         }
       }
