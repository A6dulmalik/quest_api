--- conflicted
+++ resolved
@@ -18,18 +18,6 @@
 
   @Column()
   name!: string;
-<<<<<<< HEAD
-
-  @Column({ select: false })
-  password!: string;
-
-  @Column({ default: false })
-  isAdmin!: boolean;
-
-  @Column({ default: true })
-  isActive!: boolean;
-=======
->>>>>>> a71eec48
 
   @Column({ nullable: true })
   phoneNumber?: string;
