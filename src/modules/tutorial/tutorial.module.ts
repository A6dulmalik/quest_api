--- conflicted
+++ resolved
@@ -45,15 +45,6 @@
     TutorialLocalizationService,
     TutorialContentService,
   ],
-<<<<<<< HEAD
   exports: [TutorialService,TutorialAnalyticsService, TutorialProgressService, TutorialEngineService, ContextualHelpService],
-=======
-  exports: [
-    TutorialService,
-    TutorialProgressService,
-    TutorialEngineService,
-    ContextualHelpService,
-  ],
->>>>>>> 4d182249
 })
 export class TutorialModule {}